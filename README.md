--- conflicted
+++ resolved
@@ -2,10 +2,5 @@
 
 | Méthode | Chemin                      | Paramètre de chemin     | Paramètre GET                     | Réponse                                 | Code     |
 | ------- | --------------------------- | ----------------------- | --------------------------------- |-----------------------------------------| -------- |
-<<<<<<< HEAD
-| **GET** | `/recommendation/{user_id}` | `user_id` (int, requis) | `n` (int, optionnel, défaut : 30) | Liste JSON des ID des posts recommandés | `200 OK` |
-=======
 | **GET** | `/recommendation/{user_id}` | `user_id` (int, requis) | `n` (int, optionnel, défaut : 30) | Liste JSON des ID des posts recommandés | `200 OK` |
 
-
->>>>>>> 326d4757
